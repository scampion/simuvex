--- conflicted
+++ resolved
@@ -167,11 +167,7 @@
             
         # we return (new position, number of items parsed)
         # new position is used for interpreting from a file, so we can increase file position
-<<<<<<< HEAD
-        return (position, self.parser.state.se.BVV(argpos - startpos, self.parser.state.arch.bits))
-=======
         return (position, ((argpos - startpos) - failed))
->>>>>>> 6d015f03
 
     def __repr__(self):
         outstr = ""
